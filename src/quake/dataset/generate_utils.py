""" This module contains the utility functions for the data generation process. """
import logging
from typing import Tuple
from pathlib import Path
import math
import numpy as np
import uproot
import awkward as ak
from scipy import sparse
import matplotlib as mpl
import matplotlib.pyplot as plt
from quake import PACKAGE

logger = logging.getLogger(PACKAGE + ".datagen")


class Geometry:
    """Utility class describing detector geometry."""

    def __init__(self, detector: dict):
        """
        Parameters
        ----------
            - detector: the detector geometry settings
        """
        # geometry imputs
        self.xmin, self.xmax = self.xlim = detector["xlim"]
        self.ymin, self.ymax = self.ylim = detector["ylim"]
        self.zmin, self.zmax = self.zlim = detector["zlim"]
        (
            self.xbin_w,
            self.ybin_w,
            self.zbin_w,
        ) = self.bin_w = detector["resolution"]

        # number of bins
        self.nb_xbins = math.ceil((self.xmax - self.xmin) / self.xbin_w)
        self.nb_ybins = math.ceil((self.ymax - self.ymin) / self.ybin_w)
        self.nb_zbins = math.ceil((self.zmax - self.zmin) / self.zbin_w)

        # bin edeges
        self.xbins = np.linspace(self.xmin, self.xmax, self.nb_xbins + 1)
        self.ybins = np.linspace(self.ymin, self.ymax, self.nb_ybins + 1)
        self.zbins = np.linspace(self.zmin, self.zmax, self.nb_zbins + 1)

        self.min_energy = detector["min_energy"]

        # TODO [enhancement]: think about using @property as setter and getter editable
        # geometry attributes


def get_image(
    fname: Path,
    x: np.ndarray,
    y: np.ndarray,
    energy: np.ndarray,
    xbin_w: float,
    ybin_w: float,
):
    """
    Plots track in the [-20,20]x[-20,20] mm box, with the histogram cell grids.
    Parameters
    ----------
        - fname: the name dataset file name
        - x: x coordinate array of shape=(nb_hits,)
        - y: y coordinate array of shape=(nb_hits,)
        - xbin_w: bin width in the x coordinate
        - ybin_w: bin width in the y coordinate
    """
    n_xbins = int(np.ceil(40 / xbin_w)) + 1
    n_ybins = int(np.ceil(40 / ybin_w)) + 1
    xticks = np.linspace(-20, 20, n_xbins)
    yticks = np.linspace(-20, 20, n_ybins)
    mpl.rcParams.update({"font.size": 12})
    ax = plt.subplot()
    plt.suptitle(f"File name: {fname}")
    ax.title.set_text(
        f"Tracks and histogram cells. Resolution: {xbin_w} x {ybin_w}",
    )
    ax.set_xlabel("First coordinate")
    ax.set_ylabel("Second coordinate")
    ax.scatter(x, y, c=energy, s=3)
    plt.xlim([-20, 20])
    ax.xaxis.set_major_locator(mpl.ticker.FixedLocator(xticks))
    ax.yaxis.set_major_locator(mpl.ticker.FixedLocator(yticks))
    plt.ylim([-20, 20])
    plt.grid()
    plt.show()


def load_tracks(
    name: Path, geo: Geometry, is_signal: bool = False
) -> Tuple[ak.Array, ak.Array, ak.Array, ak.Array]:
    """
    Loads events from file. Returns tracks starting from origin plus a random
    shift sampled uniformly in the box [-xw,xw]x[-yw,yw]x[-zw,zw]. Where `<axis>w`
    is the detector resolution in mm on that specific axis.
    If `is_signal` is True: subsequent row couples refer to two b tracks and
    they are merged together. Jagged arrays are treated with awkward module,
    regular ones with numpy instead.
    Features are:
        - TrackPostX: float, x hit position
        - TrackPostY: float, y hit position
        - TrackPostZ: float, z hit position
        - TrackEnergy: float, hit energy
        - NTrack: int, number of hits in track
        - DepositedEnergy: float, energy integrated over track

    Parameters
    ----------
        - name: the name of the file to read the tracks features
        - geo: detector geometry object, to get the axis resolution
        - is_signal: wether to concatenate subsequent rows for signal tracks

    Returns
    -------
        - x hit position of sh-ape=(tracks, [hits])
        - y hit position of shape=(tracks, [hits])
        - z hit position of shape=(tracks, [hits])
        - hit energy of shape=(tracks, [hits])
    """
    with uproot.open(name) as sig_root:
        qtree = sig_root["qtree"]

        xs = qtree["TrackPostX"].array()
        ys = qtree["TrackPostY"].array()
        zs = qtree["TrackPostZ"].array()
        Es = qtree["TrackEnergy"].array()
        tid = qtree["TrackID"].array()

    if is_signal:
        # concatenate the two b tracks (from two consecutive rows)
        cat_fn = lambda arr: ak.concatenate([arr[::2], arr[1::2]], axis=1)
        xs = cat_fn(xs)
        ys = cat_fn(ys)
        zs = cat_fn(zs)
        Es = cat_fn(Es)
        tid = cat_fn(tid)
    return xs, ys, zs, Es


def tracks2histograms(
    xs: ak.Array, ys: ak.Array, zs: ak.Array, Es: ak.Array, geo: Geometry
) -> ak.Array:
    """
    Compute energy histogram from track hit positions. This function converts
    the simulated hit energy depositions to pixel images. The Geometry object,
    passed as a parameter, controls the binning resolution and other
    histogramming settings.

    Parameters
    ----------
        - xs: x hit position of shape=(tracks, [hits])
        - ys: y hit position of shape=(tracks, [hits])
        - zs: z hit position of shape=(tracks, [hits])
        - Es: hit energy of shape=(tracks, [hits])
        - geo: detector geometry

    Returns
    -------
        - sparse energy histogram of shape=()
    """
    logger.debug("Converting to histogram ...")
    hists = []

    # filter out of bin range hits
    mx = np.logical_and(xs >= geo.xbins[0], xs < geo.xbins[-1])
    my = np.logical_and(ys >= geo.ybins[0], ys < geo.ybins[-1])
    mz = np.logical_and(zs >= geo.zbins[0], zs < geo.zbins[-1])
    m = np.logical_and(np.logical_and(mx, my), mz)

    for x, y, z, energy in zip(xs[m], ys[m], zs[m], Es[m]):
        # digits start from 1
        get_digit = lambda p1, p2: np.digitize(p1, p2) - 1
        x_digits = get_digit(x.to_numpy(), geo.xbins)
        y_digits = get_digit(y.to_numpy(), geo.ybins)
        z_digits = get_digit(z.to_numpy(), geo.zbins)

        yz_digits = y_digits * geo.nb_zbins + z_digits
        shape = (geo.nb_xbins, geo.nb_ybins * geo.nb_zbins)

        # the csr_matrix automatically sums all the entries that fall in the
        # same pixel
        hist = sparse.csr_matrix(
            (energy.to_numpy(), (x_digits, yz_digits)), shape=shape
        )
<<<<<<< HEAD
        # thresholding
        cutoff = 0.1
        rows, cols = hist.nonzero()
        values = np.array(hist[rows, cols])[0]
        underflow = values < cutoff
        # remove empty histograms
        if not np.count_nonzero(~underflow):
            continue
=======

        # thresholding
        rows, cols = hist.nonzero()
        values = np.array(hist[rows, cols])[0]

        underflow = values < geo.min_energy

        # remove empty histograms
        if not np.count_nonzero(~underflow):
            continue

>>>>>>> 927dd27a
        # threshold histograms
        if np.count_nonzero(underflow):
            values[underflow] = 0
            hist = sparse.csr_matrix((values, (rows, cols)), shape=shape)
        hists.append(hist.reshape(1, -1))

    hists = sparse.vstack(hists)

    return hists<|MERGE_RESOLUTION|>--- conflicted
+++ resolved
@@ -89,7 +89,7 @@
 
 
 def load_tracks(
-    name: Path, geo: Geometry, is_signal: bool = False
+    name: Path, geo: Geometry, is_signal: bool = False, seed: int = 42
 ) -> Tuple[ak.Array, ak.Array, ak.Array, ak.Array]:
     """
     Loads events from file. Returns tracks starting from origin plus a random
@@ -111,6 +111,7 @@
         - name: the name of the file to read the tracks features
         - geo: detector geometry object, to get the axis resolution
         - is_signal: wether to concatenate subsequent rows for signal tracks
+        - seed: random generator seed for code reproducibility
 
     Returns
     -------
@@ -119,6 +120,7 @@
         - z hit position of shape=(tracks, [hits])
         - hit energy of shape=(tracks, [hits])
     """
+    rng = np.random.default_rng(seed=seed)
     with uproot.open(name) as sig_root:
         qtree = sig_root["qtree"]
 
@@ -136,6 +138,18 @@
         zs = cat_fn(zs)
         Es = cat_fn(Es)
         tid = cat_fn(tid)
+
+    Xs = ak.sum(xs[tid == 1] * Es[tid == 1], axis=1) / ak.sum(Es[tid == 1], axis=1)
+    Ys = ak.sum(ys[tid == 1] * Es[tid == 1], axis=1) / ak.sum(Es[tid == 1], axis=1)
+    Zs = ak.sum(zs[tid == 1] * Es[tid == 1], axis=1) / ak.sum(Es[tid == 1], axis=1)
+
+    normalize = (
+        lambda arr, shift, bw: arr - shift + rng.uniform(low=-bw, high=bw, size=1000)
+    )
+
+    xs = normalize(xs, Xs, geo.xbin_w)
+    ys = normalize(ys, Ys, geo.ybin_w)
+    zs = normalize(zs, Zs, geo.zbin_w)
     return xs, ys, zs, Es
 
 
@@ -184,28 +198,17 @@
         hist = sparse.csr_matrix(
             (energy.to_numpy(), (x_digits, yz_digits)), shape=shape
         )
-<<<<<<< HEAD
+
         # thresholding
-        cutoff = 0.1
         rows, cols = hist.nonzero()
         values = np.array(hist[rows, cols])[0]
-        underflow = values < cutoff
+
+        underflow = values < geo.min_energy
+
         # remove empty histograms
         if not np.count_nonzero(~underflow):
             continue
-=======
-
-        # thresholding
-        rows, cols = hist.nonzero()
-        values = np.array(hist[rows, cols])[0]
-
-        underflow = values < geo.min_energy
-
-        # remove empty histograms
-        if not np.count_nonzero(~underflow):
-            continue
-
->>>>>>> 927dd27a
+
         # threshold histograms
         if np.count_nonzero(underflow):
             values[underflow] = 0
