""" This module contains the utility functions for the data generation process. """
import logging
from typing import Tuple
from pathlib import Path
import math
import numpy as np
import uproot
import awkward as ak
from scipy import sparse
import matplotlib as mpl
import matplotlib.pyplot as plt
from quake import PACKAGE

logger = logging.getLogger(PACKAGE + ".datagen")


class Geometry:
    """Utility class describing detector geometry."""

    def __init__(self, detector: dict):
        """
        Parameters
        ----------
            - detector: the detector geometry settings
        """
        # geometry imputs
        self.xmin, self.xmax = self.xlim = detector["xlim"]
        self.ymin, self.ymax = self.ylim = detector["ylim"]
        self.zmin, self.zmax = self.zlim = detector["zlim"]
        (
            self.xbin_w,
            self.ybin_w,
            self.zbin_w,
        ) = self.bin_w = detector["resolution"]

        # number of bins
        self.nb_xbins = math.ceil((self.xmax - self.xmin) / self.xbin_w)
        self.nb_ybins = math.ceil((self.ymax - self.ymin) / self.ybin_w)
        self.nb_zbins = math.ceil((self.zmax - self.zmin) / self.zbin_w)

        # bin edeges
        self.xbins = np.linspace(self.xmin, self.xmax, self.nb_xbins + 1)
        self.ybins = np.linspace(self.ymin, self.ymax, self.nb_ybins + 1)
        self.zbins = np.linspace(self.zmin, self.zmax, self.nb_zbins + 1)

        # TODO [enhancement]: think about using @property as setter and getter editable
        # geometry attributes


def get_image(
    fname: Path,
    x: np.ndarray,
    y: np.ndarray,
    energy: np.ndarray,
    xbin_w: float,
    ybin_w: float,
):
    """
    Plots track in the [-20,20]x[-20,20] mm box, with the histogram cell grids.
    Parameters
    ----------
        - fname: the name dataset file name
        - x: x coordinate array of shape=(nb_hits,)
        - y: y coordinate array of shape=(nb_hits,)
        - xbin_w: bin width in the x coordinate
        - ybin_w: bin width in the y coordinate
    """
    n_xbins = int(np.ceil(40 / xbin_w)) + 1
    n_ybins = int(np.ceil(40 / ybin_w)) + 1
    xticks = np.linspace(-20, 20, n_xbins)
    yticks = np.linspace(-20, 20, n_ybins)
    mpl.rcParams.update({"font.size": 12})
    ax = plt.subplot()
    plt.suptitle(f"File name: {fname}")
    ax.title.set_text(
        f"Tracks and histogram cells. Resolution: {xbin_w} x {ybin_w}",
    )
    ax.set_xlabel("First coordinate")
    ax.set_ylabel("Second coordinate")
    ax.scatter(x, y, c=energy, s=3)
    plt.xlim([-20, 20])
    ax.xaxis.set_major_locator(mpl.ticker.FixedLocator(xticks))
    ax.yaxis.set_major_locator(mpl.ticker.FixedLocator(yticks))
    plt.ylim([-20, 20])
    plt.grid()
    plt.show()


def load_tracks(
    name: Path, geo: Geometry, is_signal: bool = False, seed: int = None
) -> Tuple[ak.Array, ak.Array, ak.Array, ak.Array]:
    """
    Loads events from file. Returns tracks starting from origin plus a random
    shift sampled uniformly in the box [-xw,xw]x[-yw,yw]x[-zw,zw]. Where `<axis>w`
    is the detector resolution in mm on that specific axis.
    If `is_signal` is True: subsequent row couples refer to two b tracks and
    they are merged together. Jagged arrays are treated with awkward module,
    regular ones with numpy instead.
    Features are:
        - TrackPostX: float, x hit position
        - TrackPostY: float, y hit position
        - TrackPostZ: float, z hit position
        - TrackEnergy: float, hit energy
        - NTrack: int, number of hits in track
        - DepositedEnergy: float, energy integrated over track

    Parameters
    ----------
        - name: the name of the file to read the tracks features
        - geo: detector geometry object, to get the axis resolution
        - is_signal: wether to concatenate subsequent rows for signal tracks
        - seed: random generator seed for code reproducibility

    Returns
    -------
        - x hit position of sh-ape=(tracks, [hits])
        - y hit position of shape=(tracks, [hits])
        - z hit position of shape=(tracks, [hits])
        - hit energy of shape=(tracks, [hits])
    """
    rng = np.random.default_rng(seed=seed)
    with uproot.open(name) as sig_root:
        qtree = sig_root["qtree"]

        xs = qtree["TrackPostX"].array()
        ys = qtree["TrackPostY"].array()
        zs = qtree["TrackPostZ"].array()
        Es = qtree["TrackEnergy"].array()
        tid = qtree["TrackID"].array()

<<<<<<< HEAD
        if is_signal:
            # concatenate the two b tracks (from two consecutive rows)
            cat_fn = lambda arr: ak.concatenate([arr[::2], arr[1::2]], axis=1)
            xs = cat_fn(xs)
            ys = cat_fn(ys)
            zs = cat_fn(zs)
            Es = cat_fn(Es)
            idx = np.sum(tid[::2] == 1, axis = 1) -1
        else:
            idx = np.sum(tid == 1, axis = 1) -1 # Index of the track starting point
        xs0 = np.zeros(1000)
        ys0 = np.zeros(1000)
        zs0 = np.zeros(1000)
        for i in range(0, 1000):
            xs0[i] = xs[i, idx[i]]
            ys0[i] = ys[i, idx[i]]
            zs0[i] = zs[i, idx[i]]
        xs = normalize(xs, xs0)
        ys = normalize(ys, ys0)
        zs = normalize(zs, zs0)
=======
    if is_signal:
        # concatenate the two b tracks (from two consecutive rows)
        cat_fn = lambda arr: ak.concatenate([arr[::2], arr[1::2]], axis=1)
        xs = cat_fn(xs)
        ys = cat_fn(ys)
        zs = cat_fn(zs)
        Es = cat_fn(Es)
        tid = cat_fn(tid)
        # Get the index of the track starting point
        idx = np.sum(tid[:, ::2] == 1, axis=1) - 1
    else:
        idx = np.sum(tid == 1, axis=1) - 1
    idx = idx.to_numpy()
    nev = idx.shape[0]
    s_ = np.s_[np.arange(nev), idx]

    normalize = lambda arr, shift: arr + rng.uniform(low=-shift, high=shift, size=1000)

    xs = normalize(xs - xs[s_], geo.xbin_w)
    ys = normalize(ys - ys[s_], geo.ybin_w)
    zs = normalize(zs - zs[s_], geo.zbin_w)
>>>>>>> b80eb274
    return xs, ys, zs, Es


def tracks2histograms(
    xs: ak.Array, ys: ak.Array, zs: ak.Array, Es: ak.Array, geo: Geometry
) -> ak.Array:
    """
    Compute energy histogram from track hit positions. This function converts
    the simulated hit energy depositions to pixel images. The Geometry object,
    passed as a parameter, controls the binning resolution and other
    histogramming settings.

    Parameters
    ----------
        - xs: x hit position of shape=(tracks, [hits])
        - ys: y hit position of shape=(tracks, [hits])
        - zs: z hit position of shape=(tracks, [hits])
        - Es: hit energy of shape=(tracks, [hits])
        - geo: detector geometry

    Returns
    -------
        - sparse energy histogram of shape=()
    """
    logger.debug("Converting to histogram ...")
    hists = []

    # filter out of bin range hits
    mx = np.logical_and(xs >= geo.xbins[0], xs < geo.xbins[-1])
    my = np.logical_and(ys >= geo.xbins[0], ys < geo.xbins[-1])
    mz = np.logical_and(zs >= geo.xbins[0], zs < geo.xbins[-1])
    m = np.logical_and(np.logical_and(mx, my), mz)
    for x, y, z, energy in zip(xs[m], ys[m], zs[m], Es[m]):
        # digits start from 1
        get_digit = lambda p1, p2: np.digitize(p1, p2) - 1
        x_digits = get_digit(x.to_numpy(), geo.xbins)
        y_digits = get_digit(y.to_numpy(), geo.ybins)
        z_digits = get_digit(z.to_numpy(), geo.zbins)

        yz_digits = y_digits * geo.nb_zbins + z_digits
        shape = (geo.nb_xbins, geo.nb_ybins * geo.nb_zbins)
        hist = sparse.csr_matrix(
            (energy.to_numpy(), (x_digits, yz_digits)), shape=shape
        )

        try:
            assert all(energy > 0)
        except:
            ValueError(f"Found non positive energies: {np.count_nonzero(energy > 0)}")

        hists.append(hist.reshape(1, -1))
    hists = sparse.vstack(hists)
    return hists<|MERGE_RESOLUTION|>--- conflicted
+++ resolved
@@ -128,7 +128,6 @@
         Es = qtree["TrackEnergy"].array()
         tid = qtree["TrackID"].array()
 
-<<<<<<< HEAD
         if is_signal:
             # concatenate the two b tracks (from two consecutive rows)
             cat_fn = lambda arr: ak.concatenate([arr[::2], arr[1::2]], axis=1)
@@ -149,29 +148,6 @@
         xs = normalize(xs, xs0)
         ys = normalize(ys, ys0)
         zs = normalize(zs, zs0)
-=======
-    if is_signal:
-        # concatenate the two b tracks (from two consecutive rows)
-        cat_fn = lambda arr: ak.concatenate([arr[::2], arr[1::2]], axis=1)
-        xs = cat_fn(xs)
-        ys = cat_fn(ys)
-        zs = cat_fn(zs)
-        Es = cat_fn(Es)
-        tid = cat_fn(tid)
-        # Get the index of the track starting point
-        idx = np.sum(tid[:, ::2] == 1, axis=1) - 1
-    else:
-        idx = np.sum(tid == 1, axis=1) - 1
-    idx = idx.to_numpy()
-    nev = idx.shape[0]
-    s_ = np.s_[np.arange(nev), idx]
-
-    normalize = lambda arr, shift: arr + rng.uniform(low=-shift, high=shift, size=1000)
-
-    xs = normalize(xs - xs[s_], geo.xbin_w)
-    ys = normalize(ys - ys[s_], geo.ybin_w)
-    zs = normalize(zs - zs[s_], geo.zbin_w)
->>>>>>> b80eb274
     return xs, ys, zs, Es
 
 
