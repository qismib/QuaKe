"""
    This module implements function for data loading for AttentionNetwork.
    Dynamic batching is employed.
"""
import logging
from typing import Tuple
from pathlib import Path
from math import ceil
import numpy as np
import scipy
import tensorflow as tf
from ..utils import (
    dataset_split_util,
    get_dataset_balance_message,
    load_splitting_maps,
    save_splitting_maps,
)
from quake import PACKAGE
from quake.dataset.generate_utils import Geometry
from quake.utils.configflow import float_me

logger = logging.getLogger(PACKAGE + ".attention")
to_np = lambda x: np.array(x, dtype=object)


def restore_order(array: np.ndarray, ordering: np.ndarray) -> np.ndarray:
    """
    In place back projection to input original order before dataset sorting.
    This is useful when predicting network results and initial order matters.
    Parameters
    ----------
        - array: iterable to be sorted back of shape=(nb events)
        - ordering: the array that originally sorted the data of shape=(nb events)
    Returns
    -------
        - the originally ordered array
    """
    return np.put_along_axis(array, ordering, array, axis=0)


def padding(array: np.ndarray) -> Tuple[tf.Tensor, tf.Tensor]:
    """
    Pads the inputs to fit data into a tensor.
    Parameters
    ----------
        - array: iterable of objects each of shape=([nb hits], nb features)
    Returns
    -------
        - padded data of shape=(maxlen, nb features)
        - mask of shape=(maxlen, maxlen)
    """
    maxlen = array[-1].shape[0]
    pwidth = lambda x: [[0, maxlen - len(x)], [0, 0]]
    rows = [np.pad(row, pwidth(row), "constant", constant_values=0.0) for row in array]
    rows = np.stack(rows, axis=0)
    # TODO [enhancement]: the attention can be weighted according to hit relative distance
    pmask = lambda x: [[0, maxlen - len(x)]] * 2
    mask = lambda x: np.ones([len(x)] * 2)
    masks = [
        np.pad(mask(row), pmask(row), "constant", constant_values=0.0) for row in array
    ]
    masks = np.stack(masks, axis=0)
    return float_me(rows), float_me(masks)


def standardize_batch(batch: tf.Tensor, mus: tf.Tensor, sigmas: tf.Tensor) -> tf.Tensor:
    """
    Standardize input features to have zero mean and unit standard deviation.

    Parameters
    ----------
        - inptus: inputs batch of shape=(events), each of shape=([nb hits], nb feats)
        - mus: the feature means of shape=(nb_feats,)
        - sigmas: the feature standard deviations of shape=(nb_feats,)
    Returns
    -------
        - the normalized batch of shape=(batch_size, maxlen, nb feats)
    """
    mus = tf.expand_dims(mus, axis=0)
    sigmas = tf.expand_dims(sigmas, axis=0)
    z_scores = (batch - mus) / sigmas
    return z_scores


class Dataset(tf.keras.utils.Sequence):
    """Dataset sequence."""

    def __init__(
        self,
        inputs: np.ndarray,
        targets: np.ndarray,
        batch_size: int,
        smart_batching: bool = False,
        should_standardize: bool = True,
        mus: tf.Tensor = None,
        sigmas: tf.Tensor = None,
        seed: int = 12345,
    ):
        """
        Parameters
        ----------
            - inputs: array of objects, each of shape=([nb hits], nb features)
            - targets: array of shape=(nb events)
            - batch_size: the batch size
            - smart_batching: wether to sample with smart batch algorithm
            - should_standardize: wether to standardize the inputs or not
            - mus: the features means of shape=(nb features)
            - stds: the features standard deviations of shape=(nb features)
            - seed: random generator seed for reproducibility
        """
        self.inputs = to_np(inputs)
        self.targets = targets
        self.batch_size = batch_size
        self.smart_batching = smart_batching
        self.should_standardize = should_standardize
        self.mus = mus
        self.sigmas = sigmas
        self.seed = seed

        self.nb_features = self.inputs[0].shape[-1]

        if self.should_standardize:
            if self.mus is None or self.sigmas is None:
                data = np.concatenate(self.inputs).reshape([-1, self.nb_features])
                self.mus = float_me(data.mean(0))
                self.sigmas = float_me(data.std(0))

        self.data_len = len(self.targets)
        self.available_idxs = np.arange(self.data_len)
        self.rng = np.random.default_rng(self.seed) if self.smart_batching else None
        self.sort_data()
        # Model.fit calls samples a batch first, spoiling the remaining batches
        self.is_first_pass = True

    def sort_data(self):
        """
        Sorts inputs and targets according to increasing number of hits in
        event. This is needed for dynamic batching.
        """
        fn = lambda pair: len(pair[0])
        indices = np.arange(self.data_len)
        self.sorting_idx = [i for _, i in sorted(zip(self.inputs, indices), key=fn)]
        self.inputs = self.inputs[self.sorting_idx]
        self.targets = self.targets[self.sorting_idx]

    def on_epoch_end(self):
        if self.smart_batching:
            assert (
                len(self.available_idxs) == 0
            ), f"Remaining points is not zero, found {len(self.available_idxs)}"
            self.available_idxs = np.arange(self.data_len)

    def __getitem__(self, idx: int) -> Tuple[Tuple[tf.Tensor, tf.Tensor], tf.Tensor]:
        """
        Parameters
        ----------
            - idx: the number of batch drawn by the generator
        Returns
        -------
            - network inputs:
                - inputs batch of shape=(batch_size, maxlen, nb feats)
                - mask batch of shape=(batch_size, maxlen, nb feats)
            - targets batch of shape=(batch_size,)

        Note
        ----

        The input feature axis contains the following data:
            - normalized x coordinate [mm]
            - normalized y coordinate [mm]
            - normalized z coordinate [mm]
            - normalized pixel energy value [MeV]
        """
        # smart batching
        if self.smart_batching:
            ii = self.sample_smart_batch(idx)
        else:
            ii = np.s_[idx * self.batch_size : (idx + 1) * self.batch_size]
        batch_x = self.inputs[ii]
        batch_y = self.targets[ii]
        # for some reason the output requires explicit casting to tf.Tensors
        padded_batch, masks = padding(batch_x)
        float_target = float_me(batch_y)

        norm_batch = (
            standardize_batch(padded_batch, self.mus, self.sigmas)
            if self.should_standardize
            else padded_batch
        )

        return (norm_batch, masks), float_target

    def sample_smart_batch(self, idx: int) -> np.ndarray:
        """
        Returns indices of the smart batch samples. Smart batching randomly
        draws an example `i` from the available training points, then samples
        the batch with the [i: i + batch_size] slice.
        Parameters
        ----------
            - idx: the number of batch drawn by the generator
        Returns
        -------
            - the array of indices to sample the smart batch of shape=(batch size)
        """
        nb_available = len(self.available_idxs)
        if nb_available <= self.batch_size:
            # last remaining batch
            assert (
                idx == len(self) - 1
            ), f"Batch index {idx + 1}/{len(self)}, remaining {nb_available}, batch size {self.batch_size}"
            sampled = np.s_[:]
            ii = self.available_idxs
        else:
            i = self.rng.integers(0, nb_available - self.batch_size)
            sampled = np.s_[i : i + self.batch_size]
            ii = self.available_idxs[sampled]
            # skip the first pass deletion
        if self.is_first_pass:
            self.is_first_pass = False
        else:
            self.available_idxs = np.delete(self.available_idxs, sampled)
        return ii

    def __len__(self) -> int:
        """
        Returns the number of batches contained in the generator.
        Returns
        -------
            - generator length
        """
        return ceil(len(self.inputs) / self.batch_size)


def get_data(file: Path, geo: Geometry) -> np.ndarray:
    """
    Returns the point cloud from file
    Parameters
    ----------
        - file: the .npz input file path
        - geo: object describing detector geometry
    Returns
    -------
        - array of objects of shape=(nb events,) each entry represents a point
          cloud of shape=([nb hits], nb feats)
    """
    data = scipy.sparse.load_npz(file)
    evt, coords = data.nonzero()
    energies = np.array(data.tocsr()[evt, coords])[0]

    xs_idx, mod = divmod(coords, geo.nb_ybins * geo.nb_zbins)
    ys_idx, zs_idx = divmod(mod, geo.nb_zbins)

    xs = geo.xbins[xs_idx] + geo.xbin_w / 2
    ys = geo.ybins[ys_idx] + geo.ybin_w / 2
    zs = geo.zbins[zs_idx] + geo.zbin_w / 2

    pc = np.stack([xs, ys, zs, energies], axis=1)

    splits = np.cumsum(np.bincount(evt))[:-1]
    pc = to_np(np.split(pc, splits))
    return pc


<<<<<<< HEAD
def read_data(
    data_folder: Path, train_folder: Path, setup: dict, split_from_maps: bool = False
) -> Tuple[Dataset, Dataset, Dataset]:
    """Loads data for attention network.
=======
def print_dataset_balance(dataset: Dataset, name: str):
    """
    Logs the dataset balancing between classes

    Parameters
    ----------
        - dataset: the dataset to log
        - name: the dataset name to be logged
    """
    nb_examples = dataset.data_len
    positives = np.count_nonzero(dataset.targets)
    logger.info(
        f"{name} dataset balancing: {nb_examples} training points, "
        f"of which {positives/nb_examples*100:.2f}% positives"
    )


def read_data(folder: Path, setup: dict) -> Tuple[Dataset, Dataset, Dataset]:
    """
    Loads data for attention network
>>>>>>> 927dd27a

    Parameters
    ----------
    data_folder: Path
        The input data folder path.
    train_folder: Path
        The train output folder path.
    setup: dict
        Settings dictionary.
    split_from_maps: bool
        Wether to load splitting maps from file to restore train/val/test
        datasets from a previous splitting.

    Returns
    -------
    train_generator: Dataset
        Train generator.
    val_generator: Dataset
        Validation generator.
    test_generator: Dataset
        Test generator.
    """
    geo = Geometry(setup["detector"])
    data_sig_l = []
    data_bkg_l = []
    for file in data_folder.iterdir():
        # signal files
        is_signal = file.name[0] == "b"
        is_background = file.name[0] == "e"
        if is_signal:
            if file.suffix == ".npz":
                data_sig_l.append(get_data(file, geo))
        # background files
        elif is_background:
            if file.suffix == ".npz":
                data_bkg_l.append(get_data(file, geo))

    data_sig_l = np.concatenate(data_sig_l, axis=0)
    data_bkg_l = np.concatenate(data_bkg_l, axis=0)

    logger.debug(f"Signal shapes data: {data_sig_l.shape}")
    logger.debug(f"Background shapes data: {data_bkg_l.shape}")

    data = np.concatenate([data_bkg_l, data_sig_l], axis=0)
    targets = np.concatenate([np.zeros(len(data_bkg_l)), np.ones(len(data_sig_l))])

    logger.debug(f"Data shape: {data.shape}")
    logger.debug(f"Targets shape: {targets.shape}")

    if split_from_maps:
        logger.info(f"Loading splitting maps from folder: {train_folder}")
        train_map, val_map, test_map = load_splitting_maps(train_folder)
        inputs_train = data[train_map]
        inputs_val = data[val_map]
        inputs_test = data[test_map]
        targets_train = targets[train_map]
        targets_val = targets[val_map]
        targets_test = targets[test_map]
    else:
        split_ratio = setup["model"]["attention"]["test_split_ratio"]
        train_wrap, val_wrap, test_wrap = dataset_split_util(
            data,
            targets,
            split_ratio=split_ratio,
            seed=setup["seed"],
            with_indices=True,
        )
        inputs_train, targets_train, train_map = train_wrap
        inputs_val, targets_val, val_map = val_wrap
        inputs_test, targets_test, test_map = test_wrap

        save_splitting_maps(train_folder, train_map, val_map, test_map)
        logger.info(f"Saving splitting maps in folder {train_folder}")

    batch_size = setup["model"]["attention"]["net_dict"]["batch_size"]

    train_generator = Dataset(
        inputs_train,
        targets_train,
        batch_size,
        smart_batching=True,
        should_standardize=True,
        seed=setup["seed"],
    )

    mus = train_generator.mus
    sigmas = train_generator.sigmas

    val_generator = Dataset(
        inputs_val,
        targets_val,
        batch_size,
        should_standardize=True,
        mus=mus,
        sigmas=sigmas,
    )
    test_generator = Dataset(
        inputs_test,
        targets_test,
        batch_size,
        should_standardize=True,
        mus=mus,
        sigmas=sigmas,
    )

<<<<<<< HEAD
    logger.info(get_dataset_balance_message(train_generator, "Train"))
    logger.info(get_dataset_balance_message(val_generator, "Validation"))
    logger.info(get_dataset_balance_message(test_generator, "Test"))
=======
    print_dataset_balance(train_generator, "Train")
    print_dataset_balance(val_generator, "Validation")
    print_dataset_balance(test_generator, "Test")
>>>>>>> 927dd27a

    return train_generator, val_generator, test_generator<|MERGE_RESOLUTION|>--- conflicted
+++ resolved
@@ -261,33 +261,10 @@
     return pc
 
 
-<<<<<<< HEAD
 def read_data(
     data_folder: Path, train_folder: Path, setup: dict, split_from_maps: bool = False
 ) -> Tuple[Dataset, Dataset, Dataset]:
     """Loads data for attention network.
-=======
-def print_dataset_balance(dataset: Dataset, name: str):
-    """
-    Logs the dataset balancing between classes
-
-    Parameters
-    ----------
-        - dataset: the dataset to log
-        - name: the dataset name to be logged
-    """
-    nb_examples = dataset.data_len
-    positives = np.count_nonzero(dataset.targets)
-    logger.info(
-        f"{name} dataset balancing: {nb_examples} training points, "
-        f"of which {positives/nb_examples*100:.2f}% positives"
-    )
-
-
-def read_data(folder: Path, setup: dict) -> Tuple[Dataset, Dataset, Dataset]:
-    """
-    Loads data for attention network
->>>>>>> 927dd27a
 
     Parameters
     ----------
@@ -393,14 +370,8 @@
         sigmas=sigmas,
     )
 
-<<<<<<< HEAD
     logger.info(get_dataset_balance_message(train_generator, "Train"))
     logger.info(get_dataset_balance_message(val_generator, "Validation"))
     logger.info(get_dataset_balance_message(test_generator, "Test"))
-=======
-    print_dataset_balance(train_generator, "Train")
-    print_dataset_balance(val_generator, "Validation")
-    print_dataset_balance(test_generator, "Test")
->>>>>>> 927dd27a
 
     return train_generator, val_generator, test_generator