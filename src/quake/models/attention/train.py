import logging
from typing import Tuple
from time import time as tm
from pathlib import Path
import tensorflow as tf
import tensorflow.keras.backend as tfK
from tensorflow.keras.optimizers import Adam, SGD, RMSprop, Adagrad
from tensorflow.keras.callbacks import (
    TensorBoard,
    ModelCheckpoint,
    ReduceLROnPlateau,
    EarlyStopping,
)
from .attention_dataloading import read_data, Dataset
from .attention_network import AttentionNetwork
from quake import PACKAGE
from quake.utils.callbacks import DebuggingCallback
from quake.utils.diagnostics import (
    save_histogram_activations_image,
    save_scatterplot_features_image,
)

logger = logging.getLogger(PACKAGE + ".attention")


<<<<<<< HEAD
def load_and_compile_network(msetup: dict, run_tf_eagerly: bool, **kwargs) -> AttentionNetwork:
=======
def load_and_compile_network(
    msetup: dict, run_tf_eagerly: bool = False
) -> AttentionNetwork:
>>>>>>> 927dd27a
    """
    Loads and compiles attention network.

    Parameters
    ----------
        - msetup: attention model settings dictionary
        - run_tf_eagerly: wether to run tf eagerly, for debugging purposes

    Returns
    -------
        - the compiled network
    """
    lr = float(msetup["lr"])
    opt_kwarg = {"clipvalue": 0.5}
    if msetup["optimizer"].lower() == "adam":
        opt = Adam(learning_rate=lr, **opt_kwarg)
    elif msetup["optimizer"].lower() == "sgd":
        opt = SGD(learning_rate=lr, **opt_kwarg)
    elif msetup["optimizer"].lower() == "rmsprop":
        opt = RMSprop(learning_rate=lr, **opt_kwarg)
    elif msetup["optimizer"].lower() == "adagrad":
        opt = Adagrad(learning_rate=lr, **opt_kwarg)

    network = AttentionNetwork(**msetup["net_dict"])
    loss = tf.keras.losses.BinaryCrossentropy(name="xent")
    metrics = [
        tf.keras.metrics.BinaryAccuracy(name="acc"),
        tf.keras.metrics.Precision(name="prec"),
        tf.keras.metrics.Recall(name="rec"),
    ]

    network.compile(
        loss=loss,
        optimizer=opt,
        metrics=metrics,
        run_eagerly=run_tf_eagerly,
    )

    checkpoint_filepath = msetup["ckpt"]
    if checkpoint_filepath:
        logger.info(f"Loading weights at {checkpoint_filepath}")
        network.load_weights(checkpoint_filepath)
    return network


def train_network(
    msetup: dict,
    output: Path,
    network: AttentionNetwork,
    generators: Tuple[Dataset, Dataset],
) -> AttentionNetwork:
    """
    Trains the network.

    Parameters
    ----------
        - msetup: attention model settings dictionary
        - output: the output folder
        - network: the network to be trained
        - generators: the train and validation generators

    Returns
    -------
        - the trained network
    """
    train_generator, val_generator = generators

    logdir = output / f"logs/{tm()}"
<<<<<<< HEAD
    checkpoint_filepath = output.joinpath("attention.h5").as_posix()
=======
    checkpoint_filepath = output.joinpath("network.h5").as_posix()

>>>>>>> 927dd27a
    callbacks = [
        ModelCheckpoint(
            filepath=checkpoint_filepath,
            save_weights_only=True,
            save_best_only=True,
            mode="max",
            monitor="val_acc",
            verbose=1,
        ),
        ReduceLROnPlateau(
            monitor="val_acc",
            factor=0.5,
            mode="max",
            verbose=2,
            patience=msetup["reducelr_patience"],
            min_lr=float(msetup["min_lr"],)
        ),
        TensorBoard(
            log_dir=logdir,
            # write_graph=True,
            # write_images=True,
            # update_freq='batch',
            # histogram_freq=5,
            # profile_batch=5,
        ),
        DebuggingCallback(logdir=logdir / "validation", validation_data=val_generator),
    ]
    if msetup["es_patience"]:
        callbacks.append(
            EarlyStopping(
                monitor="val_acc",
                min_delta=0.0001,
                mode="max",
                patience=msetup["es_patience"],
                restore_best_weights=True,
            )
        )

    logger.info(f"Train for {msetup['epochs']} epochs ...")
    network.fit(
        train_generator,
        epochs=msetup["epochs"],
        validation_data=val_generator,
        callbacks=callbacks,
        verbose=2,
        shuffle=False,
    )

    return network


def attention_train(data_folder: Path, train_folder: Path, setup: dict):
    """
    Attention Network training.

    Parameters
    ----------
        - data_folder: the input data folder path
        - train_folder: the train output folder path
        - setup: settings dictionary
    """
    # data loading
    train_generator, val_generator, test_generator = read_data(
        data_folder, train_folder, setup
    )

    # model loading
    tfK.clear_session()
    msetup = setup["model"]["attention"]
    network = load_and_compile_network(msetup, setup["run_tf_eagerly"])
    network.summary()

    # training
    train_network(msetup, train_folder, network, (train_generator, val_generator))

    # inference
    network.evaluate(test_generator)

    make_inference_plots(network, test_generator, train_folder)


def make_inference_plots(network: AttentionNetwork, test_generator, train_folder):

    y_pred, features = network.predict_and_extract(test_generator)
    y_true = test_generator.targets

    fname = train_folder / "histogram_scores.png"
    save_scatterplot_features_image(fname, features, y_true)

    fname = train_folder / "scatterplot_features.png"
    save_histogram_activations_image(fname, y_pred, y_true)<|MERGE_RESOLUTION|>--- conflicted
+++ resolved
@@ -23,13 +23,7 @@
 logger = logging.getLogger(PACKAGE + ".attention")
 
 
-<<<<<<< HEAD
 def load_and_compile_network(msetup: dict, run_tf_eagerly: bool, **kwargs) -> AttentionNetwork:
-=======
-def load_and_compile_network(
-    msetup: dict, run_tf_eagerly: bool = False
-) -> AttentionNetwork:
->>>>>>> 927dd27a
     """
     Loads and compiles attention network.
 
@@ -98,12 +92,7 @@
     train_generator, val_generator = generators
 
     logdir = output / f"logs/{tm()}"
-<<<<<<< HEAD
     checkpoint_filepath = output.joinpath("attention.h5").as_posix()
-=======
-    checkpoint_filepath = output.joinpath("network.h5").as_posix()
-
->>>>>>> 927dd27a
     callbacks = [
         ModelCheckpoint(
             filepath=checkpoint_filepath,
